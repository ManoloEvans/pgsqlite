from sqlite_utils import Database
from typing import List, Any, Dict, Union, Optional
from sqlite_utils.db import Table
import datetime
import sqlite3
import psycopg
from psycopg.rows import dict_row
from pprint import pprint
from psycopg.sql import SQL, Identifier, Literal
import sys
import logging
import structlog
import argparse
import asyncio

_IGNORE_CHECKS=True
_IGNORE_TRIGGERS=True
_IGNORE_VIEWS=True

logger = structlog.get_logger(__name__)

class PGSqlite(object):


    def remap_column_type(self, column_type: str) -> str:
        if "STRING" in column_type:
            return "TEXT"
        elif "NVARCHAR" in column_type:
            return column_type.replace("NVARCHAR", "VARCHAR")
        elif "DATETIME" in column_type:
            return "TIMESTAMP"
        elif "BLOB" in column_type:
            return "BYTEA"
        return column_type

    def boolean_transformer(self, val: Any, nullable: bool) -> Union[bool, None]:
        if nullable and not val:
            return None
        if not nullable and not val:
            raise Exception("Value is None but column is not nullable")

        if val == 1 or val.lower() == "true":
            return "TRUE"
        return "FALSE"



    def __init__(self, sqlite_filename: str, pg_conninfo: str, show_sample_data: bool = False) -> None:
        self.sqlite_filename = sqlite_filename
        self.pg_conninfo = pg_conninfo
        self.tables_sql = []
        self.fks_sql = []
        self.indexes_sql = []
        self.checks_sql_by_table = {}
        self.summary = {}
        self.summary["tables"] = {}
        self.summary["tables"]["columns"] = {}
        self.summary["tables"]["pks"] = {}
        self.summary["tables"]["fks"] = {}
        self.summary["tables"]["checks"] = {}
        self.summary["tables"]["data"] = {}
        self.summary["tables"]["indexes"] = {}
        self.summary["views"] = {}
        self.summary["triggers"] = {}
        self.transformers = {}
        self.transformers['BOOLEAN'] = self.boolean_transformer
        self.show_sample_data = show_sample_data

    def get_table_sql(self, table: Table) -> SQL:
        create_sql = SQL("CREATE TABLE {table_name} (").format(table_name=Identifier(table.name))
        columns_sql = []
        # columns are sorted by column id, so they are created in the "correct" order for any later INSERTS that use the order from, eg, sqlite3.iterdump()
        for column in table.columns:
            column_type = self.remap_column_type(column.type)
            column_sql = SQL("    {name} " + column_type).format(name=Identifier(column.name))
            if column.notnull:
                column_sql = SQL(" ").join([column_sql, SQL("NOT NULL")])
            if column.default_value:
                column_sql = SQL(" ").join([column_sql, SQL("DEFAULT {default_value}").format(default_value=Literal(column.default_value))])

            columns_sql.append(column_sql)
        self.summary["tables"]["columns"][table.name] = {}
        self.summary["tables"]["columns"][table.name]["status"] = "PREPARED"
        self.summary["tables"]["columns"][table.name]["count"] = len(table.columns)
        all_column_sql = SQL(",\n").join(columns_sql)

        # sqlite appears to generate PK names by splitting on the CamelCasing for the first word, contactting, and prefixing with PK_
        # So let's do something similar
        if table.pks and not table.use_rowid:
            all_column_sql = all_column_sql + SQL(",\n")
            pk_name = "PK_" + ''.join(table.pks)
            pk_sql = SQL("    CONSTRAINT {pk_name} PRIMARY KEY ({pks})").format(
                    table_name=Identifier(table.name), pk_name=Identifier(pk_name), pks=SQL(", ").join([Identifier(t) for t in table.pks]))
            all_column_sql = SQL("    ").join([all_column_sql, pk_sql])
        self.summary["tables"]["pks"][table.name] = {}
        self.summary["tables"]["pks"][table.name]["status"] = "PREPARED"
        self.summary["tables"]["pks"][table.name]["count"] = len(table.pks)


        self.summary["tables"]["checks"][table.name] = {}
        if self.checks_sql_by_table[table.name] and not _IGNORE_CHECKS:
            all_column_sql = all_column_sql + SQL(",\n")
            check_sql = SQL(",\n").join(self.checks_sql_by_table[table.name])
            all_column_sql = SQL("").join([all_column_sql, check_sql])
            self.summary["tables"]["checks"][table.name]["status"] = "PREPARED"
        else:
            self.summary["tables"]["checks"][table.name]["status"] = "IGNORED"
        self.summary["tables"]["checks"][table.name]["count"] = len(self.checks_sql_by_table[table.name])

        create_sql = SQL("\n").join([create_sql, all_column_sql, SQL(");")])

        return create_sql


    def get_fk_sql(self, table: Table) -> SQL:
        sql = []
        # create the foreign keys after the tables to avoid having to figure out the dep graph
        for fk in table.foreign_keys:
            fk_name = "FK_" + fk.other_column
            fk_sql = SQL("ALTER TABLE {table_name} ADD CONSTRAINT {key_name}  FOREIGN KEY ({column}) REFERENCES {other_table} ({other_column})").format(table_name=Identifier(table.name),
                column=Identifier(fk.column), key_name=Identifier(fk_name), other_table=Identifier(fk.other_table), other_column=Identifier(fk.other_column))
            sql.append(fk_sql)
        self.summary["tables"]["fks"][table.name] = {}
        self.summary["tables"]["fks"][table.name]["status"] = "PREPARED"
        self.summary["tables"]["fks"][table.name]["count"] = len(table.foreign_keys)
        return sql

    def get_index_sql(self, table: Table) -> SQL:
        sql = []
        for index in table.xindexes:
            col_sql = []
            for col in index.columns:
                if not col.name:
                    continue
                order = "ASC"
                if col.desc:
                    order="DESC"
                col_sql.append(SQL("{name} {sort_order}").format(name=Identifier(col.name), sort_order=SQL(order)))

            index_sql = SQL("CREATE INDEX {index_name} ON {table_name} ({columns})").format(index_name = Identifier(index.name),
                table_name=Identifier(table.name), columns=SQL(",").join(col_sql))
            sql.append(index_sql)
        self.summary["tables"]["indexes"][table.name] = {}
        self.summary["tables"]["indexes"][table.name]["status"] = "PREPARED"
        self.summary["tables"]["indexes"][table.name]["count"] = len(table.xindexes)
        return sql



    def _drop_tables(self):
        db = Database(self.sqlite_filename)
        with psycopg.connect(conninfo=self.pg_conninfo) as conn:
            with conn.cursor() as cur:
                for table in db.tables:
                    cur.execute(SQL("DROP TABLE IF EXISTS {table_name} CASCADE;").format(table_name=Identifier(table.name)))


    def get_all_tables_in_postgres(self) -> Optional[List[Any]]:
        tables_in_postgres = []
        with psycopg.connect(conninfo=self.pg_conninfo,  row_factory=dict_row) as conn:
            with conn.cursor() as cur:
                cur.execute(SQL("""
                    SELECT
                        table_name, column_name, ordinal_position, is_nullable, data_type
                    FROM
                        information_schema.columns
                    WHERE
                        table_name
                    IN (
                        SELECT
                            table_name
                        FROM
                            information_schema.tables
                        WHERE
                            table_type='BASE TABLE'
                        AND
                            table_schema
                        NOT IN ('pg_catalog', 'information_schema')
                        )
                    ORDER BY
                        table_name, column_name, ordinal_position; """))
                tables_in_postgres = cur.fetchall()
        return tables_in_postgres

    def check_for_matching_tables(self) -> bool:
        # TODO: implement me
        db = Database(self.sqlite_filename)
        tables_in_postgres = self.get_all_tables_in_postgres()
        return False

    def load_schema(self, drop_existing_postgres_tables: bool = False) -> None:
        db = Database(self.sqlite_filename)
        if drop_existing_postgres_tables:
            self._drop_tables()

        self.checks_sql_by_table = self.get_check_constraints()
        for table in db.tables:
            if table.name == "sqlite_sequence":
                logger.debug("sqlite_sequence table found.")
                continue
            self.tables_sql.append(self.get_table_sql(table))
            self.fks_sql.extend(self.get_fk_sql(table))
            self.indexes_sql.extend(self.get_index_sql(table))

        if not _IGNORE_VIEWS:
            logger.debug("Ignoring views", db_filename=self.sqlite_filename)
            for view in db.views:
                # there's a bug here in the sqlite_utils library where this fails
                logger.debug(f"DB view: {view}", view=view)
                self.summary["views"][view.name] = {}
                self.summary["views"][view.name]["status"] = "IGNORED"
        if not _IGNORE_TRIGGERS:
            logger.debug("Ignoring views")
            for trigger in db.triggers:
                logger.debug(f"DB trigger: {trigger}", trigger=trigger)
                self.summary["triggers"][trigger.name] = {}
                self.summary["triggers"][trigge.name]["status"] = "IGNORED"




    async def write_table_data(self, table):
        sl_conn = sqlite3.connect(self.sqlite_filename)
        sl_cur = sl_conn.cursor()
        logger.debug(f"Loading data into {table.name}", table=table.name)
        # Given the table name came from the SQLITE database, and we're using it
        # to read from the sqlite database, we are okay with the literal substitution here
        sl_cur.execute(f'SELECT * FROM "{table.name}"')
        nullable_column_indexes = []
        for idx, c in enumerate(table.columns):
            if not c.notnull:
                nullable_column_indexes.append(idx)

        # For any non-null column, allow convert from empty string to None
        async with await psycopg.AsyncConnection.connect(conninfo=self.pg_conninfo) as conn:
            async with conn.cursor() as pg_cur:
                async with pg_cur.copy(f'COPY "{table.name}" FROM STDIN') as copy:
                    rows_copied = 0
                    for row in sl_cur:
                        row = list(row)
                        for idx, c in enumerate(table.columns):
                            if c.type in self.transformers:
                                row[idx] = self.transformers[c.type](row[idx], not c.notnull)
                        if nullable_column_indexes:
                            for idx in nullable_column_indexes:
                                if row[idx] is None:
                                    row[idx] = None

                        await copy.write_row(row)
                        rows_copied += 1
                        if rows_copied % 1000 == 0:
                            self.summary["tables"]["data"][table.name]["status"] = f"LOADED {rows_copied}"

                    self.summary["tables"]["data"][table.name]["status"] = f"LOADED {rows_copied}"
                logger.info(f"Finished loading data into {table.name}")

        sl_conn.close()

    def load_data_to_postgres(self):
        db = Database(self.sqlite_filename)
        sl_conn = sqlite3.connect(self.sqlite_filename)
        sl_cur = sl_conn.cursor()
        for table in db.tables:
            # Given the table name came from the SQLITE database, and we're using it
            # to read from the sqlite database, we are okay with the literal substitution here
            sl_cur.execute(f'SELECT count(*) FROM "{table.name}"')
            self.summary["tables"]["data"][table.name] = {}
            self.summary["tables"]["data"][table.name]["row_count"] = sl_cur.fetchone()[0]
            self.summary["tables"]["data"][table.name]["status"] = "PREPARED"
        sl_conn.close()

<<<<<<< HEAD
        async def load_all_data():
            await asyncio.gather(*[self.write_table_data(table) for table in db.tables])
        load_results = asyncio.run(load_all_data())
=======
        with psycopg.connect(conninfo=self.pg_conninfo) as conn:
            with conn.cursor() as cur:
                for table in db.tables:
                    logger.debug(f"Loading data into {table.name}", table=table.name)
                    # Given the table name came from the SQLITE database, and we're using it
                    # to read from the sqlite database, we are okay with the literal substitution here
                    sl_cur.execute(f'SELECT * FROM "{table.name}"')
                    nullable_column_indexes = []
                    for idx, c in enumerate(table.columns):
                        if not c.notnull:
                            nullable_column_indexes.append(idx)

                    # For any non-null column, allow convert from empty string to None
                    with cur.copy(f'COPY "{table.name}" FROM STDIN') as copy:
                        rows_copied = 0
                        for row in sl_cur:
                            row = list(row)
                            for idx, c in enumerate(table.columns):
                                if c.type in self.transformers:
                                    row[idx] = self.transformers[c.type](row[idx], not c.notnull)
                            if nullable_column_indexes:
                                for idx in nullable_column_indexes:
                                    if row[idx] is None:
                                        row[idx] = None
                            copy.write_row(row)
                            rows_copied += 1
                            if rows_copied % 1000 == 0:
                                self.summary["tables"]["data"][table.name]["status"] = f"LOADED {rows_copied}"

                        self.summary["tables"]["data"][table.name]["status"] = f"LOADED {rows_copied}"
                    cur.execute(f'SELECT * from "{table.name}" LIMIT 10')
                    logger.debug(cur.fetchall())
                    logger.info(f"Finished loading data into {table.name}")
>>>>>>> 2a713951

        if self.show_sample_data:
            for table in db.tables:
                with psycopg.connect(conninfo=self.pg_conninfo) as conn:
                    with conn.cursor() as cur:
                        cur.execute(f'SELECT * from "{table.name}" LIMIT 10')
                        logger.debug(f"Data in {table.name}")
                        logger.debug(cur.fetchall())

    def get_summary(self) -> Dict[str, Any]:
        return self.summary


    def get_check_constraints(self):
        sl_conn = sqlite3.connect(self.sqlite_filename)
        sl_cur = sl_conn.cursor()
        sl_cur.execute('select name, sql from sqlite_master where type="table"')
        checks = {}
        for row in sl_cur:
            checks[row[0]] = []
            transpile = ""
            for line in row[1].split('\n'):
                if "CHECK" in line:
                    start = line.index("(")
                    end = line.rindex(")")
                    sql_expr= line[start + 1:end]
                    clean_check_str = "    " + line.strip().rstrip(',')
                    checks[row[0]].append(SQL(clean_check_str))
                else:
                    transpile = transpile + "\n" + line
            transpile = transpile.replace('[', '"').replace(']', '"') # Handle SQLite table names that are [foo]
            transpile = transpile.replace('`', '"') # Handle SQLLite table names that are `foo`
        sl_conn.close()

        return checks

    def populate_postgres(self)-> None:
        with psycopg.connect(conninfo=self.pg_conninfo) as conn:
            with conn.cursor() as cur:
                for create_sql in self.tables_sql:
                    logger.debug("Running SQL:")
                    logger.debug(create_sql.as_string(conn))
                    cur.execute(create_sql)
            for table in self.summary["tables"]["columns"]:
                self.summary["tables"]["columns"][table]["status"] = "CREATED"
            for table in self.summary["tables"]["pks"]:
                self.summary["tables"]["pks"][table]["status"] = "CREATED"

        self.load_data_to_postgres()

        with psycopg.connect(conninfo=self.pg_conninfo) as conn:
            with conn.cursor() as cur:
                for fk in self.fks_sql:
                    logger.debug("Running SQL:")
                    logger.debug(fk.as_string(conn))
                    cur.execute(fk)
                for table in self.summary["tables"]["fks"]:
                    self.summary["tables"]["fks"][table]["status"] = "CREATED"

                for index in self.indexes_sql:
                    logger.debug("Running SQL:")
                    logger.debug(index.as_string(conn))
                    cur.execute(index)
                for table in self.summary["tables"]["indexes"]:
                    self.summary["tables"]["indexes"][table]["status"] = "CREATED"

                # todo: add checks, views, triggers.


if __name__ == "__main__":
    parser = argparse.ArgumentParser()
    parser.add_argument(
        "-f",
        "--sqlite_filename",
        type=str,
        help="sqlite database to import",
        required=True
    )
    parser.add_argument(
        "-p",
        "--postgres_connect_url",
        type=str,
        help="Postgres URL for the database to import into",
        required=True
    )
    parser.add_argument(
        "-d",
        "--debug",
        type=bool,
        default=False,
        help="Set log level to DEBUG",
    )
    parser.add_argument(
        "--show_sample_data",
        type=bool,
        default=False,
        help="After import, show up to 10 rows of the imported data in each table.",
    )
    parser.add_argument(
        "--drop_tables",
        type=bool,
        default=False,
        help="Prior to import, drop tables in the target database that have the same name as tables in the source database",
    )
    parser.add_argument(
        "--drop_everything",
        type=bool,
        default=False,
        help="Prior to import, drop everything (tables, views, triggers, etc, etc) in the target database before the import",
    )
    parser.add_argument(
        "--drop_tables_after_import",
        type=bool,
        default=False,
        help="Drop all tables in the target database after import; useful for testing",
    )
    args = parser.parse_args()

    if args.debug:
        structlog.configure(wrapper_class=structlog.make_filtering_bound_logger(logging.DEBUG))
    else:
        structlog.configure(wrapper_class=structlog.make_filtering_bound_logger(logging.INFO))

    sqlite_filename = args.sqlite_filename
    pg_conninfo = args.postgres_connect_url

    loader = PGSqlite(sqlite_filename, pg_conninfo, show_sample_data=args.show_sample_data)
    loader.load_schema(drop_existing_postgres_tables=args.drop_tables)
    loader.populate_postgres()
    logger.debug(loader.get_summary())

    if args.drop_tables_after_import:
        loader._drop_tables()
<|MERGE_RESOLUTION|>--- conflicted
+++ resolved
@@ -217,8 +217,6 @@
                 self.summary["triggers"][trigge.name]["status"] = "IGNORED"
 
 
-
-
     async def write_table_data(self, table):
         sl_conn = sqlite3.connect(self.sqlite_filename)
         sl_cur = sl_conn.cursor()
@@ -269,45 +267,9 @@
             self.summary["tables"]["data"][table.name]["status"] = "PREPARED"
         sl_conn.close()
 
-<<<<<<< HEAD
         async def load_all_data():
             await asyncio.gather(*[self.write_table_data(table) for table in db.tables])
         load_results = asyncio.run(load_all_data())
-=======
-        with psycopg.connect(conninfo=self.pg_conninfo) as conn:
-            with conn.cursor() as cur:
-                for table in db.tables:
-                    logger.debug(f"Loading data into {table.name}", table=table.name)
-                    # Given the table name came from the SQLITE database, and we're using it
-                    # to read from the sqlite database, we are okay with the literal substitution here
-                    sl_cur.execute(f'SELECT * FROM "{table.name}"')
-                    nullable_column_indexes = []
-                    for idx, c in enumerate(table.columns):
-                        if not c.notnull:
-                            nullable_column_indexes.append(idx)
-
-                    # For any non-null column, allow convert from empty string to None
-                    with cur.copy(f'COPY "{table.name}" FROM STDIN') as copy:
-                        rows_copied = 0
-                        for row in sl_cur:
-                            row = list(row)
-                            for idx, c in enumerate(table.columns):
-                                if c.type in self.transformers:
-                                    row[idx] = self.transformers[c.type](row[idx], not c.notnull)
-                            if nullable_column_indexes:
-                                for idx in nullable_column_indexes:
-                                    if row[idx] is None:
-                                        row[idx] = None
-                            copy.write_row(row)
-                            rows_copied += 1
-                            if rows_copied % 1000 == 0:
-                                self.summary["tables"]["data"][table.name]["status"] = f"LOADED {rows_copied}"
-
-                        self.summary["tables"]["data"][table.name]["status"] = f"LOADED {rows_copied}"
-                    cur.execute(f'SELECT * from "{table.name}" LIMIT 10')
-                    logger.debug(cur.fetchall())
-                    logger.info(f"Finished loading data into {table.name}")
->>>>>>> 2a713951
 
         if self.show_sample_data:
             for table in db.tables:
